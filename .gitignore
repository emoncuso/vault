--- conflicted
+++ resolved
@@ -47,10 +47,8 @@
 .DS_Store
 .idea
 
-<<<<<<< HEAD
 dist/*
-=======
+
 # Editor backups
 *~
-*.sw[a-z]
->>>>>>> 7e835f88
+*.sw[a-z]